--- conflicted
+++ resolved
@@ -13,11 +13,8 @@
         "//pkg/issuer/acme/dns/azuredns:go_default_library",
         "//pkg/issuer/acme/dns/clouddns:go_default_library",
         "//pkg/issuer/acme/dns/cloudflare:go_default_library",
-<<<<<<< HEAD
         "//pkg/issuer/acme/dns/dynudns:go_default_library",
-=======
         "//pkg/issuer/acme/dns/digitalocean:go_default_library",
->>>>>>> eca12874
         "//pkg/issuer/acme/dns/rfc2136:go_default_library",
         "//pkg/issuer/acme/dns/route53:go_default_library",
         "//pkg/issuer/acme/dns/util:go_default_library",
@@ -69,11 +66,8 @@
         "//pkg/issuer/acme/dns/azuredns:all-srcs",
         "//pkg/issuer/acme/dns/clouddns:all-srcs",
         "//pkg/issuer/acme/dns/cloudflare:all-srcs",
-<<<<<<< HEAD
         "//pkg/issuer/acme/dns/dynudns:all-srcs",
-=======
         "//pkg/issuer/acme/dns/digitalocean:all-srcs",
->>>>>>> eca12874
         "//pkg/issuer/acme/dns/rfc2136:all-srcs",
         "//pkg/issuer/acme/dns/route53:all-srcs",
         "//pkg/issuer/acme/dns/util:all-srcs",
