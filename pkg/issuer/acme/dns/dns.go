/*
Copyright 2018 The Jetstack cert-manager contributors.

Licensed under the Apache License, Version 2.0 (the "License");
you may not use this file except in compliance with the License.
You may obtain a copy of the License at

    http://www.apache.org/licenses/LICENSE-2.0

Unless required by applicable law or agreed to in writing, software
distributed under the License is distributed on an "AS IS" BASIS,
WITHOUT WARRANTIES OR CONDITIONS OF ANY KIND, either express or implied.
See the License for the specific language governing permissions and
limitations under the License.
*/

package dns

import (
	"context"
	"fmt"
	"strings"
	"time"

	"github.com/golang/glog"
	"github.com/pkg/errors"
	corev1listers "k8s.io/client-go/listers/core/v1"

	"github.com/jetstack/cert-manager/pkg/apis/certmanager/v1alpha1"
	"github.com/jetstack/cert-manager/pkg/controller"
	"github.com/jetstack/cert-manager/pkg/issuer/acme/dns/acmedns"
	"github.com/jetstack/cert-manager/pkg/issuer/acme/dns/akamai"
	"github.com/jetstack/cert-manager/pkg/issuer/acme/dns/azuredns"
	"github.com/jetstack/cert-manager/pkg/issuer/acme/dns/clouddns"
	"github.com/jetstack/cert-manager/pkg/issuer/acme/dns/cloudflare"
<<<<<<< HEAD
	"github.com/jetstack/cert-manager/pkg/issuer/acme/dns/dynudns"
=======
	"github.com/jetstack/cert-manager/pkg/issuer/acme/dns/rfc2136"
>>>>>>> d374e33b
	"github.com/jetstack/cert-manager/pkg/issuer/acme/dns/route53"
	"github.com/jetstack/cert-manager/pkg/issuer/acme/dns/util"
)

const (
	cloudDNSServiceAccountKey = "service-account.json"
)

type solver interface {
	Present(domain, token, key string) error
	CleanUp(domain, token, key string) error
	Timeout() (timeout, interval time.Duration)
}

// dnsProviderConstructors defines how each provider may be constructed.
// It is useful for mocking out a given provider since an alternate set of
// constructors may be set.
type dnsProviderConstructors struct {
	cloudDNS   func(project string, serviceAccount []byte, dns01Nameservers []string, ambient bool) (*clouddns.DNSProvider, error)
	cloudFlare func(email, apikey string, dns01Nameservers []string) (*cloudflare.DNSProvider, error)
	route53    func(accessKey, secretKey, hostedZoneID, region string, ambient bool, dns01Nameservers []string) (*route53.DNSProvider, error)
	azureDNS   func(clientID, clientSecret, subscriptionID, tenentID, resourceGroupName, hostedZoneName string, dns01Nameservers []string) (*azuredns.DNSProvider, error)
	acmeDNS    func(host string, accountJson []byte, dns01Nameservers []string) (*acmedns.DNSProvider, error)
<<<<<<< HEAD
	dynuDNS    func(clientId, clientSecret string, dns01Nameservers []string) (*dynudns.DNSProvider, error)
=======
	rfc2136    func(nameserver, tsigAlgorithm, tsigKeyName, tsigSecret string, dns01Nameservers []string) (*rfc2136.DNSProvider, error)
>>>>>>> d374e33b
}

// Solver is a solver for the acme dns01 challenge.
// Given a Certificate object, it determines the correct DNS provider based on
// the certificate, and configures it based on the referenced issuer.
type Solver struct {
	*controller.Context
	secretLister            corev1listers.SecretLister
	dnsProviderConstructors dnsProviderConstructors
}

// Present performs the work to configure DNS to resolve a DNS01 challenge.
func (s *Solver) Present(ctx context.Context, issuer v1alpha1.GenericIssuer, _ *v1alpha1.Certificate, ch v1alpha1.ACMEOrderChallenge) error {
	if ch.SolverConfig.DNS01 == nil {
		return fmt.Errorf("challenge dns config must be specified")
	}

	providerName := ch.SolverConfig.DNS01.Provider
	if providerName == "" {
		return fmt.Errorf("dns01 challenge provider name must be set")
	}

	slv, err := s.solverForIssuerProvider(issuer, providerName)
	if err != nil {
		return err
	}

	glog.Infof("Presenting DNS01 challenge for domain %q", ch.Domain)
	return slv.Present(ch.Domain, ch.Token, ch.Key)
}

// Check verifies that the DNS records for the ACME challenge have propagated.
func (s *Solver) Check(ch v1alpha1.ACMEOrderChallenge) (bool, error) {
	fqdn, value, ttl, err := util.DNS01Record(ch.Domain, ch.Key, s.DNS01Nameservers)
	if err != nil {
		return false, err
	}

	glog.Infof("Checking DNS propagation for %q using name servers: %v", ch.Domain, s.DNS01Nameservers)

	ok, err := util.PreCheckDNS(fqdn, value, s.DNS01Nameservers)
	if err != nil {
		return false, err
	}
	if !ok {
		glog.Infof("DNS record for %q not yet propagated", ch.Domain)
		return false, nil
	}

	glog.Infof("Waiting DNS record TTL (%ds) to allow propagation of DNS record for domain %q", ttl, fqdn)
	time.Sleep(time.Second * time.Duration(ttl))
	glog.Infof("ACME DNS01 validation record propagated for %q", fqdn)

	return true, nil
}

// CleanUp removes DNS records which are no longer needed after
// certificate issuance.
func (s *Solver) CleanUp(ctx context.Context, issuer v1alpha1.GenericIssuer, _ *v1alpha1.Certificate, ch v1alpha1.ACMEOrderChallenge) error {
	if ch.SolverConfig.DNS01 == nil {
		return fmt.Errorf("challenge dns config must be specified")
	}

	providerName := ch.SolverConfig.DNS01.Provider
	if providerName == "" {
		return fmt.Errorf("dns01 challenge provider name must be set")
	}

	slv, err := s.solverForIssuerProvider(issuer, providerName)
	if err != nil {
		return err
	}

	return slv.CleanUp(ch.Domain, ch.Token, ch.Key)
}

// solverForIssuerProvider returns a Solver for the given providerName.
// The providerName is the name of an ACME DNS-01 challenge provider as
// specified on the Issuer resource for the Solver.
//
// This method is exported so that only the provider name is required in order
// to obtain an instance of a Solver. This is useful when cleaning up old
// challenges after the ACME challenge configuration on the Certificate has
// been removed by the user.
func (s *Solver) solverForIssuerProvider(issuer v1alpha1.GenericIssuer, providerName string) (solver, error) {
	resourceNamespace := s.ResourceNamespace(issuer)
	providerConfig, err := issuer.GetSpec().ACME.DNS01.Provider(providerName)
	if err != nil {
		return nil, err
	}

	var impl solver
	switch {
	case providerConfig.Akamai != nil:
		clientToken, err := s.loadSecretData(&providerConfig.Akamai.ClientToken, resourceNamespace)
		if err != nil {
			return nil, errors.Wrap(err, "error getting akamai client token")
		}

		clientSecret, err := s.loadSecretData(&providerConfig.Akamai.ClientSecret, resourceNamespace)
		if err != nil {
			return nil, errors.Wrap(err, "error getting akamai client secret")
		}

		accessToken, err := s.loadSecretData(&providerConfig.Akamai.AccessToken, resourceNamespace)
		if err != nil {
			return nil, errors.Wrap(err, "error getting akamai access token")
		}

		impl, err = akamai.NewDNSProvider(
			providerConfig.Akamai.ServiceConsumerDomain,
			string(clientToken),
			string(clientSecret),
			string(accessToken),
			s.DNS01Nameservers)
		if err != nil {
			return nil, errors.Wrap(err, "error instantiating akamai challenge solver")
		}
	case providerConfig.CloudDNS != nil:
		var keyData []byte

		// if the serviceAccount.name field is set, we will load credentials from
		// that secret.
		// If it is not set, we will attempt to instantiate the provider using
		// ambient credentials (if enabled).
		if providerConfig.CloudDNS.ServiceAccount.Name != "" {
			saSecret, err := s.secretLister.Secrets(resourceNamespace).Get(providerConfig.CloudDNS.ServiceAccount.Name)
			if err != nil {
				return nil, fmt.Errorf("error getting clouddns service account: %s", err)
			}

			saKey := providerConfig.CloudDNS.ServiceAccount.Key
			keyData = saSecret.Data[saKey]
			if len(keyData) == 0 {
				return nil, fmt.Errorf("specfied key %q not found in secret %s/%s", saKey, saSecret.Namespace, saSecret.Name)
			}
		}

		// attempt to construct the cloud dns provider
		impl, err = s.dnsProviderConstructors.cloudDNS(providerConfig.CloudDNS.Project, keyData, s.DNS01Nameservers, s.CanUseAmbientCredentials(issuer))
		if err != nil {
			return nil, fmt.Errorf("error instantiating google clouddns challenge solver: %s", err)
		}
	case providerConfig.Cloudflare != nil:
		apiKeySecret, err := s.secretLister.Secrets(resourceNamespace).Get(providerConfig.Cloudflare.APIKey.Name)
		if err != nil {
			return nil, fmt.Errorf("error getting cloudflare service account: %s", err)
		}

		email := providerConfig.Cloudflare.Email
		apiKey := string(apiKeySecret.Data[providerConfig.Cloudflare.APIKey.Key])

		impl, err = s.dnsProviderConstructors.cloudFlare(email, apiKey, s.DNS01Nameservers)
		if err != nil {
			return nil, fmt.Errorf("error instantiating cloudflare challenge solver: %s", err)
		}
	case providerConfig.Route53 != nil:
		secretAccessKey := ""
		if providerConfig.Route53.SecretAccessKey.Name != "" {
			secretAccessKeySecret, err := s.secretLister.Secrets(resourceNamespace).Get(providerConfig.Route53.SecretAccessKey.Name)
			if err != nil {
				return nil, fmt.Errorf("error getting route53 secret access key: %s", err)
			}

			secretAccessKeyBytes, ok := secretAccessKeySecret.Data[providerConfig.Route53.SecretAccessKey.Key]
			if !ok {
				return nil, fmt.Errorf("error getting route53 secret access key: key '%s' not found in secret", providerConfig.Route53.SecretAccessKey.Key)
			}
			secretAccessKey = string(secretAccessKeyBytes)
		}

		impl, err = s.dnsProviderConstructors.route53(
			strings.TrimSpace(providerConfig.Route53.AccessKeyID),
			strings.TrimSpace(secretAccessKey),
			providerConfig.Route53.HostedZoneID,
			providerConfig.Route53.Region,
			s.CanUseAmbientCredentials(issuer),
			s.DNS01Nameservers,
		)
		if err != nil {
			return nil, fmt.Errorf("error instantiating route53 challenge solver: %s", err)
		}
	case providerConfig.AzureDNS != nil:
		clientSecret, err := s.secretLister.Secrets(resourceNamespace).Get(providerConfig.AzureDNS.ClientSecret.Name)
		if err != nil {
			return nil, fmt.Errorf("error getting azuredns client secret: %s", err)
		}

		clientSecretBytes, ok := clientSecret.Data[providerConfig.AzureDNS.ClientSecret.Key]
		if !ok {
			return nil, fmt.Errorf("error getting azure dns client secret: key '%s' not found in secret", providerConfig.AzureDNS.ClientSecret.Key)
		}

		impl, err = s.dnsProviderConstructors.azureDNS(
			providerConfig.AzureDNS.ClientID,
			string(clientSecretBytes),
			providerConfig.AzureDNS.SubscriptionID,
			providerConfig.AzureDNS.TenantID,
			providerConfig.AzureDNS.ResourceGroupName,
			providerConfig.AzureDNS.HostedZoneName,
			s.DNS01Nameservers,
		)
		if err != nil {
			return nil, fmt.Errorf("error instantiating azuredns challenge solver: %s", err)
		}
	case providerConfig.AcmeDNS != nil:
		accountSecret, err := s.secretLister.Secrets(resourceNamespace).Get(providerConfig.AcmeDNS.AccountSecret.Name)
		if err != nil {
			return nil, fmt.Errorf("error getting acmedns accounts secret: %s", err)
		}

		accountSecretBytes, ok := accountSecret.Data[providerConfig.AcmeDNS.AccountSecret.Key]
		if !ok {
			return nil, fmt.Errorf("error getting acmedns accounts secret: key '%s' not found in secret", providerConfig.AcmeDNS.AccountSecret.Key)
		}

		impl, err = s.dnsProviderConstructors.acmeDNS(
			providerConfig.AcmeDNS.Host,
			accountSecretBytes,
			s.DNS01Nameservers,
		)
		if err != nil {
			return nil, fmt.Errorf("error instantiating acmedns challenge solver: %s", err)
		}
<<<<<<< HEAD
	case providerConfig.DynuDNS != nil:
		clientIdSecret, err := s.secretLister.Secrets(resourceNamespace).Get(providerConfig.DynuDNS.ClientId.Name)
		if err != nil {
			return nil, fmt.Errorf("error getting dynudns client id: %s", err)
		}
		clientIdBytes, ok := clientIdSecret.Data[providerConfig.DynuDNS.ClientId.Key]
		if !ok {
			return nil, fmt.Errorf("error getting dynudns client id: key '%s' not found in secret", providerConfig.DynuDNS.ClientId.Key)
		}

		clientSecret, err := s.secretLister.Secrets(resourceNamespace).Get(providerConfig.DynuDNS.ClientSecret.Name)
		if err != nil {
			return nil, fmt.Errorf("error getting dynudns oauth secret: %s", err)
		}
		clientSecretBytes, ok := clientSecret.Secrets(resourceNamespace).Get(providerConfig.DynuDNS.ClientSecret.Key)
		if !ok {
			return nil, fmt.Errorf("error getting dynudns oauth secret: key '%s' is not found in secret", providerConfig.DynuDNS.ClientSecret.Key)
		}
		impl, err := s.dnsProviderConstructors.dynuDNS(
			clientIdBytes, clientSecretBytes, s.DNS01Nameservers)
		if err != nil {
			return nil, fmt.Errorf("error instantiating dynudns challenge solver: %s", err)
		}

=======
	case providerConfig.RFC2136 != nil:
		var secret string
		if len(providerConfig.RFC2136.TSIGSecret.Name) > 0 {
			tsigSecret, err := s.secretLister.Secrets(resourceNamespace).Get(providerConfig.RFC2136.TSIGSecret.Name)
			if err != nil {
				return nil, fmt.Errorf("error getting rfc2136 service account: %s", err.Error())
			}
			secretBytes, ok := tsigSecret.Data[providerConfig.RFC2136.TSIGSecret.Key]
			if !ok {
				return nil, fmt.Errorf("error getting rfc2136 secret key: key '%s' not found in secret", providerConfig.RFC2136.TSIGSecret.Key)
			}
			secret = string(secretBytes)
		}

		impl, err = s.dnsProviderConstructors.rfc2136(
			providerConfig.RFC2136.Nameserver,
			string(providerConfig.RFC2136.TSIGAlgorithm),
			providerConfig.RFC2136.TSIGKeyName,
			secret,
			s.DNS01Nameservers,
		)
		if err != nil {
			return nil, fmt.Errorf("error instantiating rfc2136 challenge solver: %s", err.Error())
		}
>>>>>>> d374e33b
	default:
		return nil, fmt.Errorf("no dns provider config specified for provider %q", providerName)
	}

	return impl, nil
}

// NewSolver creates a Solver which can instantiate the appropriate DNS
// provider.
func NewSolver(ctx *controller.Context) *Solver {
	return &Solver{
		ctx,
		ctx.KubeSharedInformerFactory.Core().V1().Secrets().Lister(),
		dnsProviderConstructors{
			clouddns.NewDNSProvider,
			cloudflare.NewDNSProviderCredentials,
			route53.NewDNSProvider,
			azuredns.NewDNSProviderCredentials,
			acmedns.NewDNSProviderHostBytes,
<<<<<<< HEAD
			dynudns.NewDNSProvider,
=======
			rfc2136.NewDNSProviderCredentials,
>>>>>>> d374e33b
		},
	}
}

func (s *Solver) loadSecretData(selector *v1alpha1.SecretKeySelector, ns string) ([]byte, error) {
	secret, err := s.secretLister.Secrets(ns).Get(selector.Name)
	if err != nil {
		return nil, errors.Wrapf(err, "failed to load secret %q", ns+"/"+selector.Name)
	}

	if data, ok := secret.Data[selector.Key]; ok {
		return data, nil
	}

	return nil, errors.Errorf("no key %q in secret %q", selector.Key, ns+"/"+selector.Name)
}<|MERGE_RESOLUTION|>--- conflicted
+++ resolved
@@ -33,11 +33,8 @@
 	"github.com/jetstack/cert-manager/pkg/issuer/acme/dns/azuredns"
 	"github.com/jetstack/cert-manager/pkg/issuer/acme/dns/clouddns"
 	"github.com/jetstack/cert-manager/pkg/issuer/acme/dns/cloudflare"
-<<<<<<< HEAD
 	"github.com/jetstack/cert-manager/pkg/issuer/acme/dns/dynudns"
-=======
 	"github.com/jetstack/cert-manager/pkg/issuer/acme/dns/rfc2136"
->>>>>>> d374e33b
 	"github.com/jetstack/cert-manager/pkg/issuer/acme/dns/route53"
 	"github.com/jetstack/cert-manager/pkg/issuer/acme/dns/util"
 )
@@ -61,11 +58,8 @@
 	route53    func(accessKey, secretKey, hostedZoneID, region string, ambient bool, dns01Nameservers []string) (*route53.DNSProvider, error)
 	azureDNS   func(clientID, clientSecret, subscriptionID, tenentID, resourceGroupName, hostedZoneName string, dns01Nameservers []string) (*azuredns.DNSProvider, error)
 	acmeDNS    func(host string, accountJson []byte, dns01Nameservers []string) (*acmedns.DNSProvider, error)
-<<<<<<< HEAD
+	rfc2136    func(nameserver, tsigAlgorithm, tsigKeyName, tsigSecret string, dns01Nameservers []string) (*rfc2136.DNSProvider, error)
 	dynuDNS    func(clientId, clientSecret string, dns01Nameservers []string) (*dynudns.DNSProvider, error)
-=======
-	rfc2136    func(nameserver, tsigAlgorithm, tsigKeyName, tsigSecret string, dns01Nameservers []string) (*rfc2136.DNSProvider, error)
->>>>>>> d374e33b
 }
 
 // Solver is a solver for the acme dns01 challenge.
@@ -290,32 +284,6 @@
 		if err != nil {
 			return nil, fmt.Errorf("error instantiating acmedns challenge solver: %s", err)
 		}
-<<<<<<< HEAD
-	case providerConfig.DynuDNS != nil:
-		clientIdSecret, err := s.secretLister.Secrets(resourceNamespace).Get(providerConfig.DynuDNS.ClientId.Name)
-		if err != nil {
-			return nil, fmt.Errorf("error getting dynudns client id: %s", err)
-		}
-		clientIdBytes, ok := clientIdSecret.Data[providerConfig.DynuDNS.ClientId.Key]
-		if !ok {
-			return nil, fmt.Errorf("error getting dynudns client id: key '%s' not found in secret", providerConfig.DynuDNS.ClientId.Key)
-		}
-
-		clientSecret, err := s.secretLister.Secrets(resourceNamespace).Get(providerConfig.DynuDNS.ClientSecret.Name)
-		if err != nil {
-			return nil, fmt.Errorf("error getting dynudns oauth secret: %s", err)
-		}
-		clientSecretBytes, ok := clientSecret.Secrets(resourceNamespace).Get(providerConfig.DynuDNS.ClientSecret.Key)
-		if !ok {
-			return nil, fmt.Errorf("error getting dynudns oauth secret: key '%s' is not found in secret", providerConfig.DynuDNS.ClientSecret.Key)
-		}
-		impl, err := s.dnsProviderConstructors.dynuDNS(
-			clientIdBytes, clientSecretBytes, s.DNS01Nameservers)
-		if err != nil {
-			return nil, fmt.Errorf("error instantiating dynudns challenge solver: %s", err)
-		}
-
-=======
 	case providerConfig.RFC2136 != nil:
 		var secret string
 		if len(providerConfig.RFC2136.TSIGSecret.Name) > 0 {
@@ -340,7 +308,30 @@
 		if err != nil {
 			return nil, fmt.Errorf("error instantiating rfc2136 challenge solver: %s", err.Error())
 		}
->>>>>>> d374e33b
+
+	case providerConfig.DynuDNS != nil:
+		clientIdSecret, err := s.secretLister.Secrets(resourceNamespace).Get(providerConfig.DynuDNS.ClientId.Name)
+		if err != nil {
+			return nil, fmt.Errorf("error getting dynudns client id: %s", err)
+		}
+		clientIdBytes, ok := clientIdSecret.Data[providerConfig.DynuDNS.ClientId.Key]
+		if !ok {
+			return nil, fmt.Errorf("error getting dynudns client id: key '%s' not found in secret", providerConfig.DynuDNS.ClientId.Key)
+		}
+
+		clientSecret, err := s.secretLister.Secrets(resourceNamespace).Get(providerConfig.DynuDNS.ClientSecret.Name)
+		if err != nil {
+			return nil, fmt.Errorf("error getting dynudns oauth secret: %s", err)
+		}
+		clientSecretBytes, ok := clientSecret.Secrets(resourceNamespace).Get(providerConfig.DynuDNS.ClientSecret.Key)
+		if !ok {
+			return nil, fmt.Errorf("error getting dynudns oauth secret: key '%s' is not found in secret", providerConfig.DynuDNS.ClientSecret.Key)
+		}
+		impl, err := s.dnsProviderConstructors.dynuDNS(
+			clientIdBytes, clientSecretBytes, s.DNS01Nameservers)
+		if err != nil {
+			return nil, fmt.Errorf("error instantiating dynudns challenge solver: %s", err)
+		}
 	default:
 		return nil, fmt.Errorf("no dns provider config specified for provider %q", providerName)
 	}
@@ -360,11 +351,8 @@
 			route53.NewDNSProvider,
 			azuredns.NewDNSProviderCredentials,
 			acmedns.NewDNSProviderHostBytes,
-<<<<<<< HEAD
+			rfc2136.NewDNSProviderCredentials,
 			dynudns.NewDNSProvider,
-=======
-			rfc2136.NewDNSProviderCredentials,
->>>>>>> d374e33b
 		},
 	}
 }
