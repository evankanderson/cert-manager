load("@io_bazel_rules_go//go:def.bzl", "go_library")

go_library(
    name = "go_default_library",
    srcs = [
        "handlers.go",
        "stats.go",
    ],
    importmap = "github.com/jetstack/cert-manager/vendor/google.golang.org/grpc/stats",
    importpath = "google.golang.org/grpc/stats",
    tags = ["manual"],
    visibility = ["//visibility:public"],
    deps = ["//vendor/golang.org/x/net/context:go_default_library"],
)

<<<<<<< HEAD
go_test(
    name = "go_default_test",
    srcs = ["stats_test.go"],
    embed = [":go_default_library"],
    tags = ["manual"],
    deps = [
        "//vendor/github.com/golang/protobuf/proto:go_default_library",
        "//vendor/golang.org/x/net/context:go_default_library",
        "//vendor/google.golang.org/grpc/metadata:go_default_library",
        "//vendor/google.golang.org/grpc/stats/grpc_testing:go_default_library",
        "@org_golang_google_grpc//:go_default_library",
    ],
)

=======
>>>>>>> eca12874
filegroup(
    name = "package-srcs",
    srcs = glob(["**"]),
    tags = ["automanaged"],
    visibility = ["//visibility:private"],
)

filegroup(
    name = "all-srcs",
    srcs = [":package-srcs"],
    tags = ["automanaged"],
    visibility = ["//visibility:public"],
)<|MERGE_RESOLUTION|>--- conflicted
+++ resolved
@@ -13,7 +13,6 @@
     deps = ["//vendor/golang.org/x/net/context:go_default_library"],
 )
 
-<<<<<<< HEAD
 go_test(
     name = "go_default_test",
     srcs = ["stats_test.go"],
@@ -28,8 +27,6 @@
     ],
 )
 
-=======
->>>>>>> eca12874
 filegroup(
     name = "package-srcs",
     srcs = glob(["**"]),
